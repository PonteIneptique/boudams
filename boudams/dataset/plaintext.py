--- conflicted
+++ resolved
@@ -9,14 +9,8 @@
 from boudams.dataset.base import write_sentence, _space
 
 
-<<<<<<< HEAD
-#_splitter = re.compile(r"([^\p{l}\p{p}]+)")
 _splitter = re.compile(r"(\s+)")
-=======
-_splitter = re.compile("(\W+)")
 _apos = re.compile("['’]")
-
->>>>>>> b9fbb8e4
 
 def convert(
         input_path: Union[Iterable[str], str], output_path: str,
