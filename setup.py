#!/usr/bin/env python
# -*- coding: utf-8 -*-

# Note: To use the 'upload' functionality of this file, you must:
#   $ pip install twine

import io
import os
import sys
from shutil import rmtree

from setuptools import find_packages, setup, Command

here = os.path.abspath(os.path.dirname(__file__))

# Package meta-data.
NAME = 'boudams'
DESCRIPTION = 'A framework and toolkit for automatic segmentation'
URL = 'https://github.com/ponteineptique/boudams'
AUTHOR = ' Thibault Clérice'
REQUIRES_PYTHON = '>=3.6.0'
<<<<<<< HEAD
VERSION = "0.1.1"
=======
VERSION = "0.1.2"
>>>>>>> 03af515f

# What packages are required for this module to be executed?

with open(os.path.join(here, 'requirements.txt')) as f:
    REQUIRED = f.read().splitlines()

# What packages are optional?
EXTRAS = {}

# The rest you shouldn't have to touch too much :)
# ------------------------------------------------
# Except, perhaps the License and Trove Classifiers!
# If you do change the License, remember to change the Trove Classifier for that!


# Import the README and use it as the long-description.
# Note: this will only work if 'README.md' is present in your MANIFEST.in file!
try:
    with io.open(os.path.join(here, 'README.md'), encoding='utf-8') as f:
        long_description = '\n' + f.read()
except FileNotFoundError:
    long_description = DESCRIPTION

# Load the package's __version__.py module as a dictionary.
about = {}
if not VERSION:
    project_slug = NAME.lower().replace("-", "_").replace(" ", "_")
    with open(os.path.join(here, project_slug, '__version__.py')) as f:
        exec(f.read(), about)
else:
    about['__version__'] = VERSION


class UploadCommand(Command):
    """Support setup.py upload."""

    description = 'Build and publish the package.'
    user_options = []

    @staticmethod
    def status(s):
        """Prints things in bold."""
        print('\033[1m{0}\033[0m'.format(s))

    def initialize_options(self):
        pass

    def finalize_options(self):
        pass

    def run(self):
        try:
            self.status('Removing previous builds…')
            rmtree(os.path.join(here, 'dist'))
        except OSError:
            pass

        # Adds the commit for the verification when checking against
        #   the model git sha

        self.status('Building Source and Wheel (universal) distribution…')
        os.system('{0} setup.py sdist bdist_wheel --universal'.format(sys.executable))

        self.status('Uploading the package to PyPI via Twine…')
        os.system('twine upload dist/*')

        self.status('Pushing git tags…')
        os.system('git tag v{0}'.format(about['__version__']))
        os.system('git push --tags')

        sys.exit()


# Where the magic happens:
setup(
    name=NAME,
    version=about['__version__'],
    description=DESCRIPTION,
    long_description=long_description,
    long_description_content_type='text/markdown',
    author=AUTHOR,
    python_requires=REQUIRES_PYTHON,
    url=URL,
    packages=find_packages(exclude=('tests', 'env', 'venv',)),
    entry_points={
        'console_scripts': ['boudams=boudams.cli:cli'],
    },
    install_requires=REQUIRED,
    extras_require=EXTRAS,
    include_package_data=False,
    license='MIT',
    classifiers=[
        # Trove classifiers
        # Full list: https://pypi.python.org/pypi?%3Aaction=list_classifiers
        'License :: OSI Approved :: MIT License',
        'Programming Language :: Python',
        'Programming Language :: Python :: 3',
        'Programming Language :: Python :: 3.6',
        'Topic :: Text Processing :: Linguistic'
    ],
    # $ setup.py publish support.
    cmdclass={
        'upload': UploadCommand,
    },
)<|MERGE_RESOLUTION|>--- conflicted
+++ resolved
@@ -19,12 +19,7 @@
 URL = 'https://github.com/ponteineptique/boudams'
 AUTHOR = ' Thibault Clérice'
 REQUIRES_PYTHON = '>=3.6.0'
-<<<<<<< HEAD
-VERSION = "0.1.1"
-=======
 VERSION = "0.1.2"
->>>>>>> 03af515f
-
 # What packages are required for this module to be executed?
 
 with open(os.path.join(here, 'requirements.txt')) as f:
